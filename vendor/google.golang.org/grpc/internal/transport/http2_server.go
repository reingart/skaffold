--- conflicted
+++ resolved
@@ -1028,9 +1028,6 @@
 }
 
 // deleteStream deletes the stream s from transport's active streams.
-<<<<<<< HEAD
-func (t *http2Server) deleteStream(s *Stream, eosReceived bool) {
-=======
 func (t *http2Server) deleteStream(s *Stream, eosReceived bool) (oldState streamState) {
 	oldState = s.swapState(streamDone)
 	if oldState == streamDone {
@@ -1038,7 +1035,6 @@
 		return oldState
 	}
 
->>>>>>> cdffdadf
 	// In case stream sending and receiving are invoked in separate
 	// goroutines (e.g., bi-directional streaming), cancel needs to be
 	// called to interrupt the potential blocking on other goroutines.
@@ -1060,24 +1056,15 @@
 			atomic.AddInt64(&t.czData.streamsFailed, 1)
 		}
 	}
-<<<<<<< HEAD
-=======
 
 	return oldState
->>>>>>> cdffdadf
 }
 
 // finishStream closes the stream and puts the trailing headerFrame into controlbuf.
 func (t *http2Server) finishStream(s *Stream, rst bool, rstCode http2.ErrCode, hdr *headerFrame, eosReceived bool) {
-<<<<<<< HEAD
-	oldState := s.swapState(streamDone)
-	if oldState == streamDone {
-		// If the stream was already done, return.
-=======
 	oldState := t.deleteStream(s, eosReceived)
 	// If the stream is already closed, then don't put trailing header to controlbuf.
 	if oldState == streamDone {
->>>>>>> cdffdadf
 		return
 	}
 
@@ -1085,26 +1072,14 @@
 		streamID: s.id,
 		rst:      rst,
 		rstCode:  rstCode,
-<<<<<<< HEAD
-		onWrite: func() {
-			t.deleteStream(s, eosReceived)
-		},
-=======
 		onWrite:  func() {},
->>>>>>> cdffdadf
 	}
 	t.controlBuf.put(hdr)
 }
 
 // closeStream clears the footprint of a stream when the stream is not needed any more.
 func (t *http2Server) closeStream(s *Stream, rst bool, rstCode http2.ErrCode, eosReceived bool) {
-<<<<<<< HEAD
-	s.swapState(streamDone)
 	t.deleteStream(s, eosReceived)
-
-=======
-	t.deleteStream(s, eosReceived)
->>>>>>> cdffdadf
 	t.controlBuf.put(&cleanupStream{
 		streamID: s.id,
 		rst:      rst,
