--- conflicted
+++ resolved
@@ -17,25 +17,17 @@
 package deploy
 
 import (
-<<<<<<< HEAD
-=======
 	"bytes"
 	"context"
 	"errors"
->>>>>>> fa8e5354
 	"fmt"
 	"testing"
 	"time"
 
-<<<<<<< HEAD
-	"github.com/GoogleContainerTools/skaffold/pkg/skaffold/deploy/resources"
-=======
 	"github.com/GoogleContainerTools/skaffold/pkg/skaffold/deploy/resource"
 	"github.com/GoogleContainerTools/skaffold/pkg/skaffold/runner/runcontext"
->>>>>>> fa8e5354
 	"github.com/google/go-cmp/cmp"
 	appsv1 "k8s.io/api/apps/v1"
-	v1 "k8s.io/api/core/v1"
 	metav1 "k8s.io/apimachinery/pkg/apis/meta/v1"
 	"k8s.io/apimachinery/pkg/runtime"
 	fakekubeclientset "k8s.io/client-go/kubernetes/fake"
@@ -44,20 +36,16 @@
 	"github.com/GoogleContainerTools/skaffold/testutil"
 )
 
-func TestFetchDeployments(t *testing.T) {
+func TestGetDeployments(t *testing.T) {
 	labeller := NewLabeller("")
 	tests := []struct {
 		description string
 		deps        []*appsv1.Deployment
-<<<<<<< HEAD
-		expected    []*resources.Deployment
-=======
 		expected    []*resource.Deployment
->>>>>>> fa8e5354
 		shouldErr   bool
 	}{
 		{
-			description: "multiple resources.Deployments in same namespace",
+			description: "multiple deployments in same namespace",
 			deps: []*appsv1.Deployment{
 				{
 					ObjectMeta: metav1.ObjectMeta{
@@ -81,14 +69,6 @@
 					Spec: appsv1.DeploymentSpec{ProgressDeadlineSeconds: utilpointer.Int32Ptr(20)},
 				},
 			},
-<<<<<<< HEAD
-			expected: []*resources.Deployment{
-				resources.NewDeployment("dep1", "test", 10*time.Second),
-				resources.NewDeployment("dep2", "test", 20*time.Second),
-			},
-		}, {
-			description: "command flag deadline is less than resources.Deployment spec.",
-=======
 			expected: []*resource.Deployment{
 				resource.NewDeployment("dep1", "test", time.Duration(10)*time.Second),
 				resource.NewDeployment("dep2", "test", time.Duration(20)*time.Second),
@@ -96,7 +76,6 @@
 		},
 		{
 			description: "command flag deadline is less than deployment spec.",
->>>>>>> fa8e5354
 			deps: []*appsv1.Deployment{
 				{
 					ObjectMeta: metav1.ObjectMeta{
@@ -110,19 +89,12 @@
 					Spec: appsv1.DeploymentSpec{ProgressDeadlineSeconds: utilpointer.Int32Ptr(300)},
 				},
 			},
-<<<<<<< HEAD
-			expected: []*resources.Deployment{resources.NewDeployment("dep1", "test", 200*time.Second)},
-		},
-		{
-			description: "multiple resources.Deployments with 1 no progress deadline set",
-=======
 			expected: []*resource.Deployment{
 				resource.NewDeployment("dep1", "test", time.Duration(200)*time.Second),
 			},
 		},
 		{
 			description: "multiple deployments with no progress deadline set",
->>>>>>> fa8e5354
 			deps: []*appsv1.Deployment{
 				{
 					ObjectMeta: metav1.ObjectMeta{
@@ -144,16 +116,6 @@
 					},
 				},
 			},
-<<<<<<< HEAD
-			expected: []*resources.Deployment{
-				resources.NewDeployment("dep1", "test", 100*time.Second),
-				resources.NewDeployment("dep2", "test", 200*time.Second),
-			},
-		},
-		{
-			description: "no resources.Deployments",
-			expected:    []*resources.Deployment{},
-=======
 			expected: []*resource.Deployment{
 				resource.NewDeployment("dep1", "test", time.Duration(100)*time.Second),
 				resource.NewDeployment("dep2", "test", time.Duration(200)*time.Second),
@@ -162,10 +124,9 @@
 		{
 			description: "no deployments",
 			expected:    []*resource.Deployment{},
->>>>>>> fa8e5354
-		},
-		{
-			description: "multiple resources.Deployments in different namespaces",
+		},
+		{
+			description: "multiple deployments in different namespaces",
 			deps: []*appsv1.Deployment{
 				{
 					ObjectMeta: metav1.ObjectMeta{
@@ -188,17 +149,12 @@
 					Spec: appsv1.DeploymentSpec{ProgressDeadlineSeconds: utilpointer.Int32Ptr(100)},
 				},
 			},
-<<<<<<< HEAD
-			expected: []*resources.Deployment{
-				resources.NewDeployment("dep1", "test", 100*time.Second),
-=======
 			expected: []*resource.Deployment{
 				resource.NewDeployment("dep1", "test", time.Duration(100)*time.Second),
->>>>>>> fa8e5354
-			},
-		},
-		{
-			description: "resources.Deployment in correct namespace but not deployed by skaffold",
+			},
+		},
+		{
+			description: "deployment in correct namespace but not deployed by skaffold",
 			deps: []*appsv1.Deployment{
 				{
 					ObjectMeta: metav1.ObjectMeta{
@@ -211,14 +167,10 @@
 					Spec: appsv1.DeploymentSpec{ProgressDeadlineSeconds: utilpointer.Int32Ptr(100)},
 				},
 			},
-<<<<<<< HEAD
-			expected: []*resources.Deployment{},
-=======
 			expected: []*resource.Deployment{},
->>>>>>> fa8e5354
-		},
-		{
-			description: "resources.Deployment in correct namespace deployed by skaffold but different run",
+		},
+		{
+			description: "deployment in correct namespace deployed by skaffold but different run",
 			deps: []*appsv1.Deployment{
 				{
 					ObjectMeta: metav1.ObjectMeta{
@@ -231,11 +183,7 @@
 					Spec: appsv1.DeploymentSpec{ProgressDeadlineSeconds: utilpointer.Int32Ptr(100)},
 				},
 			},
-<<<<<<< HEAD
-			expected: []*resources.Deployment{},
-=======
 			expected: []*resource.Deployment{},
->>>>>>> fa8e5354
 		},
 	}
 
@@ -246,112 +194,8 @@
 				objs[i] = dep
 			}
 			client := fakekubeclientset.NewSimpleClientset(objs...)
-<<<<<<< HEAD
-
-			actual, err := fetchDeployments(client, "test", labeller, 200)
-			t.CheckErrorAndDeepEqual(test.shouldErr, err, test.expected, actual,
-				cmp.AllowUnexported(resources.Deployment{}, resources.ResourceObj{}, resources.Status{}))
-		})
-	}
-}
-
-func TestFetchPods(t *testing.T) {
-	labeller := NewLabeller("")
-	var tests = []struct {
-		description string
-		pods        []*v1.Pod
-		expected    []*resources.Pod
-		shouldErr   bool
-	}{
-		{
-			description: "multiple podInterface in same namespace",
-			pods: []*v1.Pod{
-				{
-					ObjectMeta: metav1.ObjectMeta{
-						Name:      "pod1",
-						Namespace: "test",
-						Labels: map[string]string{
-							RunIDLabel: labeller.runID,
-							"random":            "foo",
-						},
-					},
-				},
-				{
-					ObjectMeta: metav1.ObjectMeta{
-						Name:      "pod2",
-						Namespace: "test",
-						Labels: map[string]string{
-							RunIDLabel: labeller.runID,
-						},
-					},
-				},
-			},
-			expected: []*resources.Pod{
-				resources.NewPod("pod1", "test"),
-				resources.NewPod("pod2", "test"),
-			},
-		},
-		{
-			description: "no podInterface",
-		},
-		{
-			description: "multiple podInterface in different namespaces",
-			pods: []*v1.Pod{
-				{
-					ObjectMeta: metav1.ObjectMeta{
-						Name:      "pod1",
-						Namespace: "test",
-						Labels: map[string]string{
-							RunIDLabel: labeller.runID,
-						},
-					},
-				},
-				{
-					ObjectMeta: metav1.ObjectMeta{
-						Name:      "pod2",
-						Namespace: "test1",
-						Labels: map[string]string{
-							RunIDLabel: labeller.runID,
-						},
-					},
-				},
-			},
-			expected: []*resources.Pod{
-				resources.NewPod("pod1", "test"),
-			},
-		},
-		{
-			description: "pod in correct namespace but not deployed by skaffold",
-			pods: []*v1.Pod{
-				{
-					ObjectMeta: metav1.ObjectMeta{
-						Name:      "pod1",
-						Namespace: "test",
-						Labels: map[string]string{
-							"some-other-tool": "helm",
-						},
-					},
-				},
-			},
-		},
-		{
-			description: "pod in correct namespace  deployed by skaffold but previous version",
-			pods: []*v1.Pod{
-				{
-					ObjectMeta: metav1.ObjectMeta{
-						Name:      "pod1",
-						Namespace: "test",
-						Labels: map[string]string{
-							RunIDLabel: labeller.runID,
-						},
-					},
-				},
-			},
-			expected: []*resources.Pod{},
-=======
 			actual, err := getDeployments(client, "test", labeller, time.Duration(200)*time.Second)
-			t.CheckErrorAndDeepEqual(test.shouldErr, err, &test.expected, &actual,
-				cmp.AllowUnexported(resource.Deployment{}, resource.Status{}))
+			t.CheckErrorAndDeepEqual(test.shouldErr, err, test.expected, actual)
 		})
 	}
 }
@@ -464,61 +308,20 @@
 			expectedErrMsg: []string{"dep2 failed due to could not return within default timeout",
 				"dep3 failed due to ERROR"},
 			shouldErr: true,
->>>>>>> fa8e5354
 		},
 	}
 
 	for _, test := range tests {
 		testutil.Run(t, test.description, func(t *testutil.T) {
-<<<<<<< HEAD
-			objs := make([]runtime.Object, len(test.pods))
-			for i, dep := range test.pods {
-				objs[i] = dep
-=======
 			err := getSkaffoldDeployStatus(test.deps)
 			t.CheckError(test.shouldErr, err)
 			for _, msg := range test.expectedErrMsg {
 				t.CheckErrorContains(msg, err)
->>>>>>> fa8e5354
 			}
-			client := fakekubeclientset.NewSimpleClientset(objs...)
-			actual, err := fetchPods(client, "test", labeller)
-			t.CheckErrorAndDeepEqual(test.shouldErr, err, test.expected, actual,
-				cmp.AllowUnexported(resources.Pod{}, resources.ResourceObj{}, resources.Status{}))
 		})
 	}
 }
 
-<<<<<<< HEAD
-func TestIsSkaffoldDeployInError(t *testing.T) {
-	var tests = []struct {
-		description string
-		resources   []Resource
-		shouldErr   bool
-	}{
-		{
-			description: "one error",
-			resources: []Resource{
-				resources.NewDeployment("dep1", "test", time.Minute),
-				resources.NewDeployment("dep2", "test", time.Minute).WithError(fmt.Errorf("could not return within default timeout")),
-			},
-			shouldErr: true,
-		},
-		{
-			description: "no error",
-			resources: []Resource{
-				resources.NewDeployment("dep1", "test", time.Minute),
-			},
-		},
-		{
-			description: "multiple errors",
-			resources: []Resource{
-				resources.NewDeployment("dep1", "test", time.Minute),
-				resources.NewDeployment("dep2", "test", time.Minute).WithError(fmt.Errorf("could not return within default timeout")),
-				resources.NewDeployment("dep3", "test", time.Minute).WithError(fmt.Errorf("err")),
-			},
-			shouldErr: true,
-=======
 func TestPrintSummaryStatus(t *testing.T) {
 	tests := []struct {
 		description string
@@ -549,16 +352,11 @@
 			pending:     8,
 			err:         errors.New("context deadline expired"),
 			expected:    " - test:deployment/dep failed. [8/10 deployment(s) still pending] Error: context deadline expired.\n",
->>>>>>> fa8e5354
 		},
 	}
 
 	for _, test := range tests {
 		testutil.Run(t, test.description, func(t *testutil.T) {
-<<<<<<< HEAD
-			checker := Checker{}
-			t.CheckDeepEqual(test.shouldErr, checker.isSkaffoldDeployInError(test.resources))
-=======
 			out := new(bytes.Buffer)
 			printStatusCheckSummary(
 				out,
@@ -567,7 +365,6 @@
 				10,
 			)
 			t.CheckDeepEqual(test.expected, out.String())
->>>>>>> fa8e5354
 		})
 	}
 }
